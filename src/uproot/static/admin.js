const ui = uproot.vars._uproot_internal;

function epochToLocalDateTime(epochSeconds) {
    return new Date(epochSeconds * 1000).toLocaleString();
}

function epochToLocalISO(epochSeconds) {
    const d = new Date(epochSeconds * 1000);
    const pad = (n) => String(n).padStart(2, "0");
    return (
        String(d.getFullYear()).padStart(4, "0") + "-" +
        pad(d.getMonth() + 1) + "-" +
        pad(d.getDate()) + ", " +
        pad(d.getHours()) + ":" +
        pad(d.getMinutes()) + ":" +
        pad(d.getSeconds())
    );
}

function renderRooms(rooms, containerId) {
    const container = I(containerId);
    const sortedRooms = Object.values(rooms).sort((a, b) => a.name.localeCompare(b.name));

    if (sortedRooms.length > 0) {
        container.innerHTML = "";  // SAFE
    }

    sortedRooms.forEach(room => {
        const col = document.createElement("div");
        col.className = "col";
        const card = document.createElement("div");
        card.className = "border-uproot-light card col mb-3";

        // Card header with room name and status

        const cardHeader = document.createElement("div");
        cardHeader.className = "align-items-center bg-uproot-light border-uproot-light card-header d-flex justify-content-between py-2 text-uproot";

        const title = document.createElement("h5");
        title.className = "fw-semibold font-monospace mb-0 me-3";
        title.innerHTML =  // SAFE
<<<<<<< HEAD
            `<a class="link-offset-2 link-underline-opacity-0 link-underline-opacity-100-hover link-underline-uproot text-uproot" href="${uproot.vars.root}/admin/room/${encodeURIComponent(room.name)}"><span class="font-monospace">${encodeURIComponent(room.name)}</span> <i class="font-bi">&#xF891;</i></a>`;  // bi-house-gear
        headerContent.appendChild(title);
=======
            `<a class="link-underline-uproot link-offset-2 link-underline-opacity-25 link-underline-opacity-100-hover text-uproot" href="${uproot.vars.root}/admin/room/${encodeURIComponent(room.name)}">${encodeURIComponent(room.name)}</a>`;
        cardHeader.appendChild(title);
>>>>>>> 6353ebeb

        const rightCol = document.createElement("div");
        //rightCol.className = "text-end";
        const statusBadge = document.createElement("span");
        statusBadge.className =
            room.start ? "badge bg-success border border-success my-1" : "badge border border-danger my-1 text-danger";
        statusBadge.textContent = room.start ? _("Started") : _("Inactive");
        rightCol.appendChild(statusBadge);

        cardHeader.appendChild(rightCol);
        card.appendChild(cardHeader);

        // Card body with config, session info, and links

        const cardBody = document.createElement("div");
        cardBody.className = "bg-light card-body d-flex justify-content-between pb-1 pt-3 rounded-bottom";

        // Left column for config and session info

        const leftCol = document.createElement("div");
        leftCol.className = "col d-table mb-2";

        const sessionItem = document.createElement("div");
        sessionItem.className = "d-table-row";
        const sessionLabel = document.createElement("span");
        sessionLabel.className = "d-table-cell fw-semibold pe-3 text-nowrap";
        sessionLabel.textContent = `${_("Session")} `;
        const sessionValue = document.createElement("span");
        if (room.sname) {
            sessionValue.className = "d-table-cell font-monospace";
            sessionValue.innerHTML =  // SAFE
                `<a class="link-subtle" href="${uproot.vars.root}/admin/session/${encodeURIComponent(room.sname)}">${encodeURIComponent(room.sname)}</a>`
        } else {
            sessionValue.className = "d-table-cell text-body-tertiary";
            sessionValue.textContent = _("N/A");
        }
        sessionItem.appendChild(sessionLabel);
        sessionItem.appendChild(sessionValue);
        leftCol.appendChild(sessionItem);

        const configItem = document.createElement("div");
        configItem.className = "d-table-row";
        const configLabel = document.createElement("span");
        configLabel.className = "d-table-cell fw-semibold pe-3 text-nowrap";
        configLabel.textContent = `${_("Config")} `;
        const configValue = document.createElement("span");
        if (room.config) {
            configValue.textContent = room.config;
            configValue.className = "d-table-cell font-monospace w-100";
        } else {
            configValue.textContent = _("N/A");
            configValue.className = "d-table-cell text-body-tertiary";
        }
        configItem.appendChild(configLabel);
        configItem.appendChild(configValue);
        leftCol.appendChild(configItem);

        const labelsItem = document.createElement("div");
        labelsItem.className = "d-table-row";
        if (room.labels != null && room.labels.length > 0) {
            labelsItem.innerHTML =  // SAFE
                `<span class="d-table-cell fw-semibold pe-3 text-nowrap">${_("Labels")}</span> <span class="d-table-cell">${room.labels.length}</span>`;
            labelsItem.title = room.labels.slice(0, 5).join(", ") + (room.labels.length > 5 ? "..." : "");
        } else{
            labelsItem.innerHTML =  // SAFE
                `<span class="d-table-cell fw-semibold pe-3 text-nowrap">${_("Labels")}</span> <span class="d-table-cell text-body-tertiary">N/A</span>`;
        }
        leftCol.appendChild(labelsItem);

        const freejoin = room.labels == null && room.capacity == null;
        const freejoinItem = document.createElement("div");
        freejoinItem.className = "d-table-row";
        if (freejoin) {
            freejoinItem.innerHTML =  // SAFE
                `<span class="d-table-cell fw-semibold pe-3 text-nowrap">${_("Join mode")}</span> <span class="d-table-cell">${_("free join")}</span>`;
        } else {
            freejoinItem.innerHTML =  // SAFE
                `<span class="d-table-cell fw-semibold pe-3 text-nowrap">${_("Join mode")}</span> <span class="d-table-cell">${_("restricted")}</span>`;
        }
        leftCol.appendChild(freejoinItem);

        cardBody.appendChild(leftCol);

        // Middle column for links

        const links = document.createElement("div");
        links.className = "d-flex flex-column justify-content-center";

        /*
        if (room.sname) {
            const sessionLink = document.createElement("a");
            sessionLink.href = `${uproot.vars.root}/admin/session/${encodeURIComponent(room.sname)}/`;
            sessionLink.className = "btn btn-sm btn-outline-uproot btn-view-details d-block me-2 py-0";
            sessionLink.innerHTML = "&boxbox;";  // SAFE
            sessionLink.title = _("View session");
            links.appendChild(sessionLink);
        } else {
            const sessionLink = document.createElement("button");
            sessionLink.disabled = true;
            sessionLink.className = "btn btn-sm btn-view-details d-block me-2 py-0 opacity-25";
            sessionLink.innerHTML = "&boxbox;";  // SAFE
            links.appendChild(sessionLink);
        }
            */

        /*
        const joinLink = document.createElement("a");
        joinLink.href = `${uproot.vars.root}/admin/room/${encodeURIComponent(room.name)}/`;
        //joinLink.setAttribute("target", "_blank");
        joinLink.className = "btn btn-sm btn-outline-uproot btn-view-details";
        joinLink.innerHTML = "&rarr;";  // SAFE
        joinLink.title = _("View room");
        links.appendChild(joinLink);
        */
        /*
        const joinLink = document.createElement("a");
        joinLink.href = `${uproot.vars.root}/room/${encodeURIComponent(room.name)}/`;
        joinLink.setAttribute("target", "_blank");
        joinLink.className = "fs-sm fw-bolder link-danger link-offset-2 link-underline-danger link-underline-opacity-0 link-underline-opacity-100-hover";
        joinLink.textContent = _("Enter room as a participant");
        joinLink.title = _("Enter room as a participant");
        links.appendChild(joinLink);
        */

        cardBody.appendChild(links);

        // Right column for capacity badges

        const badges = document.createElement("div");
        badges.className = "align-items-end col d-flex flex-column justify-content-center";
        const badgesRow1 = document.createElement("div");
        badgesRow1.className = "mb-2";

        var n_players = 0
        if (room.sname && uproot.vars.sessions[room.sname]) {
            n_players = uproot.vars.sessions[room.sname].n_players;
        }

        const capacityBadge = document.createElement("span");
        if (room.capacity != null) {
            if (room.start) {
                // If session is full, show as success, otherwise warning
                capacityBadge.className =
                    n_players < room.capacity ? "badge bg-warning border border-warning text-dark" : "badge bg-success border border-success";
                // If session is less than 90% full, show as danger
                capacityBadge.className =
                    n_players < 0.9 * room.capacity ? "badge bg-danger border border-danger" : "badge bg-warning border border-warning";
            } else {
                capacityBadge.className = "badge border border-danger ms-2 text-danger"
            }
            capacityBadge.textContent = `${_("Capacity")}: ${room.capacity}`;
        } else {
            if (room.start) {
                capacityBadge.className = "badge bg-success border border-success";
                capacityBadge.textContent = _("Capacity") + ": ∞";
            } else {
                capacityBadge.className = "badge border border-success text-success";
                capacityBadge.textContent = _("Capacity") + ": ∞";
            }
        }
        badgesRow1.appendChild(capacityBadge);

        const badgesRow2 = document.createElement("div");
        badgesRow2.className = "mb-2";

        const nPlayersBadge = document.createElement("span");
        if (room.sname && uproot.vars.sessions[room.sname]) {
            if (room.capacity != null) {
                // If session is full, show as success, otherwise warning
                nPlayersBadge.className =
                    n_players < room.capacity ? "badge bg-warning border border-warning ms-2 text-dark" : "badge bg-success boder border-success";
                // If session is less than 90% full, show as danger
                nPlayersBadge.className =
                    n_players < 0.9 * room.capacity ? "badge bg-danger border border-danger ms-2" : "badge bg-warning border border-warning ms-2";
                nPlayersBadge.textContent = `${_("Players")}: ${n_players}`;
            } else {
                nPlayersBadge.className = "badge bg-success border border-success ms-2";
                nPlayersBadge.textContent = `${_("Players")}: ${n_players}`;
            }
        } else {
            nPlayersBadge.className = room.start ? "badge bg-danger border border-danger ms-2" : "badge border border-danger ms-2 text-danger";
            nPlayersBadge.textContent = `${_("Players")}: 0`;
        }
        badgesRow2.appendChild(nPlayersBadge);

        badges.appendChild(badgesRow1)
        badges.appendChild(badgesRow2)

        if (badges.children.length > 0) {
            cardBody.appendChild(badges);
        }

        if (cardBody.children.length > 0) {
            card.appendChild(cardBody);
        }
        col.appendChild(card);
        container.appendChild(col);
    });
}

function renderSessions(sessions, containerId) {
    const container = I(containerId);
    const sortedSessions = Object.values(sessions).sort((a, b) => (b.started || 0) - (a.started || 0));

    if (sortedSessions.length > 0) {
        container.innerHTML = "";  // SAFE
    }

    sortedSessions.forEach(session => {
        const col = document.createElement("div");
        col.className = "col";
        const card = document.createElement("div");
        card.className = "border-uproot-light card mb-3";

        const cardHeader = document.createElement("div");
        cardHeader.className = "bg-uproot-light border-uproot-light card-header py-1";

        const headerContent = document.createElement("div");
        headerContent.className = "align-items-center d-flex justify-content-between"

        if (session.sname) {
            const title = document.createElement("h5");
            title.className = "d-inline-block fw-semibold font-monospace mb-2 me-5 mt-1";
            title.innerHTML =  // SAFE
<<<<<<< HEAD
                `<a class="link-dark link-offset-2 link-underline-opacity-0 link-underline-opacity-100-hover link-underline-opacity-0" href="${uproot.vars.root}/admin/session/${encodeURIComponent(session.sname)}/"><span class="font-monospace">${encodeURIComponent(session.sname)}</span> <i class="font-bi">&#xF8A7;</i></a>`  // bi-person-gear
=======
                `<a class="link-subtle" href="${uproot.vars.root}/admin/session/${encodeURIComponent(session.sname)}/">${encodeURIComponent(session.sname)}</a>`
>>>>>>> 6353ebeb
            headerContent.appendChild(title);
        }

        if (session.started) {
            const time = document.createElement("small");
            time.className = "text-body-tertiary";
            time.textContent = `${_("Started")}: ` + epochToLocalDateTime(session.started);
            headerContent.appendChild(time);
        }

        cardHeader.appendChild(headerContent);

        /*
        if (session.sname) {
            const detailsLink = document.createElement("a");
            detailsLink.href = `${uproot.vars.root}/admin/session/${encodeURIComponent(session.sname)}/`;
            detailsLink.className = "btn btn-sm btn-outline-uproot btn-view-details py-0";
            detailsLink.innerHTML = "&boxbox;";  // SAFE
            detailsLink.title = _("View session details");
            cardHeader.appendChild(detailsLink);
        }
        */

        const cardBody = document.createElement("div");
        cardBody.className = "bg-light card-body d-flex flex-row justify-content-between pb-2 pt-2 rounded-bottom";

        const configRoomItem = document.createElement("div");
        configRoomItem.className = "d-table mb-2 mt-1";
        const roomItem = document.createElement("div");
        roomItem.className = "d-table-row";
        const roomLabel = document.createElement("span");
        roomLabel.className = "d-table-cell fw-semibold pe-3 text-nowrap";
        roomLabel.textContent = `${_("Room")} `;
        const roomValue = document.createElement("span");
        if (session.room) {
            roomValue.innerHTML =  // SAFE
                `<a class="link-subtle" href="${uproot.vars.root}/admin/room/${encodeURIComponent(session.room)}/">${encodeURIComponent(session.room)}</a>`;
            roomValue.className = "d-table-cell font-monospace w-100";
        } else {
            roomValue.textContent = _("N/A");
            roomValue.className = "d-table-cell text-body-tertiary w-100";
        }
        roomItem.appendChild(roomLabel)
        roomItem.appendChild(roomValue)
        configRoomItem.appendChild(roomItem);
        const configItem = document.createElement("div");
        configItem.className = "d-table-row";
        const configLabel = document.createElement("span");
        configLabel.className = "d-table-cell fw-semibold pe-3 text-nowrap";
        configLabel.textContent = `${_("Config")} `;
        const configValue = document.createElement("span");
        if (session.config) {
            configValue.textContent = session.config;
            configValue.className = "d-table-cell font-monospace w-100";
        } else {
            configValue.textContent = _("N/A");
            configValue.className = "d-table-cell text-body-tertiary w-100";
        }
        configItem.appendChild(configLabel);
        configItem.appendChild(configValue);
        configRoomItem.appendChild(configItem);

        const descItem = document.createElement("div");
        descItem.className = "d-table-row";
        const descLabel = document.createElement("span");
        descLabel.className = "d-table-cell fw-semibold pe-3 text-nowrap";
        descLabel.textContent = `${_("Description")} `;
        const descValue = document.createElement("span");
        if (session.description) {
            descValue.className = "d-table-cell w-100";
            descValue.textContent = session.description;
        } else {
            descValue.className = "d-table-cell text-body-tertiary w-100";
            descValue.textContent = _("N/A");

        }
        descItem.appendChild(descLabel);
        descItem.appendChild(descValue);

        configRoomItem.appendChild(descItem)

        cardBody.appendChild(configRoomItem);

        const badges = document.createElement("div");
        badges.className = "";

        /*
        if (session.room) {
            const badge = document.createElement("span");
            badge.className = "badge bg-uproot-light border border-uproot mb-1 me-2 text-uproot";
            badge.textContent = `${_("Room")}: ` + session.room;
            badges.appendChild(badge);
        }
        */

        if (session.n_players != null) {
            const badge = document.createElement("span");
            badge.className = "badge bg-uproot border border-uproot mb-1 me-2 mt-2";
            badge.textContent = session.n_players + " players";
            badges.appendChild(badge);
        }

        if (session.n_groups != null) {
            const badge = document.createElement("span");
            badge.className = "badge bg-white border border-uproot me-0 text-uproot";
            badge.textContent = session.n_groups + " groups";
            badges.appendChild(badge);
        }

        if (badges.children.length > 0) {
            cardBody.appendChild(badges);
        }

        card.appendChild(cardHeader);
        if (cardBody.children.length > 0) {
            card.appendChild(cardBody);
        }
        col.appendChild(card);
        container.appendChild(col);
    });
}

function renderConfigsApps(data, containerId) {
    const container = I(containerId);

    const select = document.createElement("select");
    select.className = "form-select";
    select.id = "configs-apps-select";
    select.name = "config";

    ["configs", "apps"].forEach(groupKey => {
        if (!data[groupKey]) return;

        const optgroup = document.createElement("optgroup");
        optgroup.label = groupKey.charAt(0).toUpperCase() + groupKey.slice(1);

        Object.entries(data[groupKey]).forEach(([key, value]) => {
            if (key == null) return;

            const option = document.createElement("option");
            const key_ = key.startsWith("~") ? key.substr(1) : key;

            option.value = key;

            if (value != null && value !== "") {
                option.textContent = `${key_}: ${value}`;
            } else {
                option.textContent = key_;
            }

            optgroup.appendChild(option);
        });

        select.appendChild(optgroup);
    });

    container.appendChild(select);
    container.innerHTML +=  // SAFE
        "<label for='configs-apps-select'>" + _("Config or app") + "</label>";
}

function renderConfigsAppsCards(data, containerId, groupKey) {
    const container = I(containerId);
    if (!data[groupKey]) return;

    const card = document.createElement("div");
    card.className = "card mb-3";

    const cardBody = document.createElement("div");
    if (groupKey === "configs") {
        cardBody.className = "bg-light card-body px-3 py-2 rounded";
    } else {
        cardBody.className = "card-body px-3 py-2";
    }

    const listGroup = document.createElement("div");
    listGroup.className = "list-group list-group-flush";

    Object.entries(data[groupKey]).forEach(([key, value]) => {
        if (key == null) return;

        const item = document.createElement("div");
        item.className = "align-items-center bg-transparent d-flex justify-content-between list-group-item p-0 py-1";

        const content = document.createElement("div");
        const key_ = key.startsWith("~") ? key.substr(1) : key;

        const title = document.createElement("div");
        title.className = "fw-semibold h5 font-monospace";
        title.textContent = key_;
        content.appendChild(title);

        if (value != null && value !== "") {
            const desc = document.createElement("div");
            //desc.className = "text-body-tertiary";
            desc.textContent = value;
            content.appendChild(desc);
        }

        item.appendChild(content);

        const detailsLink = document.createElement("a");
        detailsLink.href = `${uproot.vars.root}/admin/sessions/new/?config=${encodeURIComponent(key)}`;
        detailsLink.className = "btn btn-sm btn-outline-uproot btn-launch";
        detailsLink.innerHTML = `<span class="font-bi">&#xF4FA;</span>`;  // bi-plus-circle  // SAFE
        detailsLink.title = _("New session");
        item.appendChild(detailsLink);

        listGroup.appendChild(item);
    });

    cardBody.appendChild(listGroup);
    card.appendChild(cardBody);
    container.appendChild(card);
}


function showBibTeX() {
    uproot.alert(`<h5 class="mb-3">Pre-formatted citation <span class="fw-light">(Chicago style)</span></h5>
<p class="mb-4">Grossmann, Max&nbsp;R.&nbsp;P., and Holger Gerhardt. 2025. “uproot: An Experimental Framework with a Focus on Performance, Flexibility, and Ease of Use.” Unpublished manuscript.</p>
<h5 class="mb-3">BibTeX entry</h5>
<code>
<b>@unpublished</b>{<b>uproot</b>,<br>
&nbsp;&nbsp;<b>author</b> = {Grossmann, Max~R.~P. and Gerhardt, Holger},<br>
&nbsp;&nbsp;<b>title</b>&nbsp;= {uproot: An Experimental Framework with a~Focus on Performance, Flexibility, and Ease of Use},<br>
&nbsp;&nbsp;<b>year</b>&nbsp;= {2025},<br>
&nbsp;&nbsp;<b>note</b>&nbsp;= {Unpublished manuscript}<br>
}
</code>`);
}<|MERGE_RESOLUTION|>--- conflicted
+++ resolved
@@ -39,13 +39,8 @@
         const title = document.createElement("h5");
         title.className = "fw-semibold font-monospace mb-0 me-3";
         title.innerHTML =  // SAFE
-<<<<<<< HEAD
             `<a class="link-offset-2 link-underline-opacity-0 link-underline-opacity-100-hover link-underline-uproot text-uproot" href="${uproot.vars.root}/admin/room/${encodeURIComponent(room.name)}"><span class="font-monospace">${encodeURIComponent(room.name)}</span> <i class="font-bi">&#xF891;</i></a>`;  // bi-house-gear
         headerContent.appendChild(title);
-=======
-            `<a class="link-underline-uproot link-offset-2 link-underline-opacity-25 link-underline-opacity-100-hover text-uproot" href="${uproot.vars.root}/admin/room/${encodeURIComponent(room.name)}">${encodeURIComponent(room.name)}</a>`;
-        cardHeader.appendChild(title);
->>>>>>> 6353ebeb
 
         const rightCol = document.createElement("div");
         //rightCol.className = "text-end";
@@ -270,11 +265,7 @@
             const title = document.createElement("h5");
             title.className = "d-inline-block fw-semibold font-monospace mb-2 me-5 mt-1";
             title.innerHTML =  // SAFE
-<<<<<<< HEAD
                 `<a class="link-dark link-offset-2 link-underline-opacity-0 link-underline-opacity-100-hover link-underline-opacity-0" href="${uproot.vars.root}/admin/session/${encodeURIComponent(session.sname)}/"><span class="font-monospace">${encodeURIComponent(session.sname)}</span> <i class="font-bi">&#xF8A7;</i></a>`  // bi-person-gear
-=======
-                `<a class="link-subtle" href="${uproot.vars.root}/admin/session/${encodeURIComponent(session.sname)}/">${encodeURIComponent(session.sname)}</a>`
->>>>>>> 6353ebeb
             headerContent.appendChild(title);
         }
 
