--- conflicted
+++ resolved
@@ -8,11 +8,7 @@
 {% block title %}
 
 {% translate %}
-<<<<<<< HEAD
-Study is full
-=======
 No more spots available
->>>>>>> 25d91fb2
 {% endtranslate %}
 
 {% endblock title %}
