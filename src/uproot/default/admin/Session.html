--- conflicted
+++ resolved
@@ -259,10 +259,7 @@
     <div class="btn-group mb-3 mx-2 mt-2" id="buttongroup-normal-table">
         <button type="button" class="btn btn-outline-uproot " onclick="loadExtraData()">
             {% translate %}Refresh{% endtranslate %}
-<<<<<<< HEAD
         </button>
-=======
->>>>>>> fb1998ac
         <button type="button" class="btn btn-outline-uproot" onclick="toggleTableWidth()">
             <span class="d-block" id="full-width-text">{% translate %}Full-width table{% endtranslate %}</span>
             <span class="d-none" id="normal-width-text">{% translate %}Normal-width table{% endtranslate %}</span>
@@ -585,13 +582,8 @@
             I("normal-width-text").className = "d-block";
             I("tableContainer").classList.add("table-sticky-outer-full-width");
             fullWidthTable = true;
-<<<<<<< HEAD
-        };
-    };
-=======
         }
     }
->>>>>>> fb1998ac
 </script>
 
 {% endblock late %}