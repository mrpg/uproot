--- conflicted
+++ resolved
@@ -87,13 +87,8 @@
     "mypy==1.19.1",
     "pip-audit==2.10.0",
     "pip-tools==7.4.1",
-<<<<<<< HEAD
     "pre-commit==4.5.1",
-    "pytest==9.0.1",
-=======
-    "pre-commit==4.0.1",
     "pytest==9.0.2",
->>>>>>> 35af0c71
     "pytest-asyncio==1.3.0",
     "pytest-cov==7.0.0",
     "radon==6.0.1",
