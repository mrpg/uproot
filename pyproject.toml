[build-system]
requires = ["setuptools>=61.0", "wheel"]
build-backend = "setuptools.build_meta"

[project]
name = "uproot-science"
version = "0.0.1"
description = "A modern experimental framework"
readme = "README.md"
license = "LGPL-3.0-or-later"
authors = [
{name = "Max R. P. Grossmann", email = "max@uproot.science"},
{name = "Holger Gerhardt", email = "holger@uproot.science"}
]
requires-python = ">=3.11"
dependencies = [
    "aiohttp==3.12.15",
<<<<<<< HEAD
    "click==8.2.1",
    "fastapi==0.118.0",
=======
    "click==8.3.0",
    "fastapi==0.117.1",
>>>>>>> b8673646
    "itsdangerous==2.2.0",
    "jinja2==3.1.6",
    "msgpack==1.1.1",
    "orjson==3.11.3",
    "pydantic==2.11.10",
    "strictyaml==1.7.3",
    "python-multipart==0.0.20",
    "setproctitle==1.3.7",
    "sortedcontainers==2.4.0",
    "uvicorn==0.36.0",
    "watchdog==6.0.0",
    "websockets==15.0.1",
    "wtforms==3.2.1",
]

[project.urls]
Homepage = "https://uproot.science/"
Repository = "https://github.com/mrpg/uproot"

[project.scripts]
uproot = "uproot.defaultcli:main"

[tool.setuptools.packages.find]
where = ["src"]

[tool.setuptools.package-data]
uproot = ["default/**/*", "_static/**/*"]

[tool.black]
target-version = ['py311']
include = '\.pyi?$'

[tool.isort]
profile = "black"
line_length = 120
multi_line_output = 3
include_trailing_comma = true
force_grid_wrap = 0
use_parentheses = true
ensure_newline_before_comments = true

[project.optional-dependencies]
pg = [
    "psycopg==3.2.10",
    "psycopg-pool==3.2.6",
]
dev = [
    "black==25.9.0",
    "isort==6.0.1",
    "mypy==1.18.2",
    "pytest==8.4.2",
    "pytest-asyncio==1.2.0",
    "pytest-cov==7.0.0",
    "ruff==0.13.3",
]
docs = [
    "mkdocs-material==9.6.21"
]
iban = [
    "schwifty==2025.9.0"
]

[tool.mypy]
python_version = "3.11"
warn_return_any = true
warn_unused_configs = true
disallow_untyped_defs = true
ignore_missing_imports = true
warn_redundant_casts = true
warn_unreachable = true
warn_unused_ignores = true
no_implicit_optional = true
disallow_any_generics = true
check_untyped_defs = true
strict_equality = true

[tool.pytest.ini_options]
testpaths = ["tests"]
python_files = ["test_*.py", "*_test.py"]
python_classes = ["Test*"]
python_functions = ["test_*"]
addopts = "--cov=uproot --cov-report=term-missing"
asyncio_mode = "auto"<|MERGE_RESOLUTION|>--- conflicted
+++ resolved
@@ -15,13 +15,8 @@
 requires-python = ">=3.11"
 dependencies = [
     "aiohttp==3.12.15",
-<<<<<<< HEAD
-    "click==8.2.1",
+    "click==8.3.0",
     "fastapi==0.118.0",
-=======
-    "click==8.3.0",
-    "fastapi==0.117.1",
->>>>>>> b8673646
     "itsdangerous==2.2.0",
     "jinja2==3.1.6",
     "msgpack==1.1.1",
